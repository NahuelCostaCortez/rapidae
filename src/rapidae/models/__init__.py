"""
This is the core module of the library. It includes the base architectures on which new ones can be created, several predefined architectures and a list of predefined default encoders and decoders.

We will keep updating!
"""

from .ae import AE
from .cae import CAE
from .vae import VAE
<<<<<<< HEAD
from .rve import RVE
=======
from .beta_vae import Beta_VAE
>>>>>>> b2418b7d
from .vq_vae import VQ_VAE, VectorQuantizer
from .utils import *


__all__ = [
    "AE",
    "CAE",
    "VAE",
<<<<<<< HEAD
=======
    "Beta_VAE",
>>>>>>> b2418b7d
    "VQ_VAE",
    "VectorQuantizer",
    "RVE",
]<|MERGE_RESOLUTION|>--- conflicted
+++ resolved
@@ -7,11 +7,8 @@
 from .ae import AE
 from .cae import CAE
 from .vae import VAE
-<<<<<<< HEAD
 from .rve import RVE
-=======
 from .beta_vae import Beta_VAE
->>>>>>> b2418b7d
 from .vq_vae import VQ_VAE, VectorQuantizer
 from .utils import *
 
@@ -20,10 +17,7 @@
     "AE",
     "CAE",
     "VAE",
-<<<<<<< HEAD
-=======
     "Beta_VAE",
->>>>>>> b2418b7d
     "VQ_VAE",
     "VectorQuantizer",
     "RVE",
